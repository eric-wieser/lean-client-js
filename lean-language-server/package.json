{
  "name": "lean-language-server",
<<<<<<< HEAD
  "version": "1.2.4",
=======
  "version": "1.2.5",
>>>>>>> db890fa4
  "description": "Language Server Protocol server for Lean",
  "main": "lib/index.js",
  "types": "lib/index.d.ts",
  "keywords": [],
  "author": "Gabriel Ebner <gebner@gebner.org>",
  "repository": {
    "type": "git",
    "url": "https://github.com/leanprover/lean-client-js"
  },
  "scripts": {
    "compile": "tsc -w -p ./"
  },
  "bin": {
    "lean-language-server": "lib/index.js"
  },
  "license": "Apache-2.0",
  "dependencies": {
<<<<<<< HEAD
    "@types/node": "^7.0.21",
    "lean-client-js-node": "^1.2.4",
    "vscode-languageserver": "^3.2.2",
=======
    "@types/node": "^6.0.71",
    "lean-client-js-node": "^1.2.4",
    "vscode-languageserver": "^3.2.1",
>>>>>>> db890fa4
    "vscode-uri": "^1.0.0"
  }
}<|MERGE_RESOLUTION|>--- conflicted
+++ resolved
@@ -1,10 +1,6 @@
 {
   "name": "lean-language-server",
-<<<<<<< HEAD
-  "version": "1.2.4",
-=======
   "version": "1.2.5",
->>>>>>> db890fa4
   "description": "Language Server Protocol server for Lean",
   "main": "lib/index.js",
   "types": "lib/index.d.ts",
@@ -22,15 +18,9 @@
   },
   "license": "Apache-2.0",
   "dependencies": {
-<<<<<<< HEAD
     "@types/node": "^7.0.21",
     "lean-client-js-node": "^1.2.4",
     "vscode-languageserver": "^3.2.2",
-=======
-    "@types/node": "^6.0.71",
-    "lean-client-js-node": "^1.2.4",
-    "vscode-languageserver": "^3.2.1",
->>>>>>> db890fa4
     "vscode-uri": "^1.0.0"
   }
 }